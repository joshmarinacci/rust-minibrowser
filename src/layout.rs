--- conflicted
+++ resolved
@@ -465,40 +465,6 @@
             font_weight : style.lookup_font_weight(400),
             font_style : style.lookup_string("font-style", "normal"),
             font_size: style.lookup_font_size(),
-<<<<<<< HEAD
-        }
-    }
-
-    fn find_font_family(&self, looper:&mut Looper) -> String {
-        let font_family_values = looper.style_node.lookup(
-            "font-family",
-            "font-family",
-            &Value::Keyword(String::from("sans-serif")));
-        // println!("font family values: {:#?} {:#?}",font_family_values, looper.style_node);
-        match font_family_values {
-            Value::ArrayValue(vals ) => {
-                for val in vals.iter() {
-                    match val {
-                        Value::StringLiteral(str) => {
-                            if looper.font_cache.has_font_family(str) {
-                                return String::from(str);
-                            }
-                        }
-                        Value::Keyword(str) => {
-                            if looper.font_cache.has_font_family(str) {
-                                return String::from(str);
-                            }
-                        }
-                        _ => {}
-                    }
-                }
-                println!("no valid font found in stack: {:#?}",vals);
-                String::from("sans-serif")
-            }
-            Value::Keyword(str) => str,
-            _ => String::from("sans-serif"),
-=======
->>>>>>> 83e4af89
         }
     }
 
