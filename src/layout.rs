use font_kit::font::Font;
use crate::dom::{Elem};
use crate::render::{Point, Size,BlockBox, RenderBox, LineBox,};
use crate::style::StyleManager;

<<<<<<< HEAD
/*
 block elem -> block box
 text elem -> one or more line boxes

*/

pub fn perform_layout(dom:&Elem, font:&Font, width:i32) -> RenderBox {
    let mut top = BlockBox {
=======
pub fn perform_layout(dom:&BlockElem, styles:&StyleManager, font:&Font, width:i32) -> BlockBox {
    let mut bb = BlockBox {
>>>>>>> b4d576ac
        pos: Point { x: 0, y:0},
        size: Size { w: width, h: 10},
        boxes:Vec::<RenderBox>::new(),
    };   
    let offset = Point{x:0,y:0};
    recurse_layout(&mut top, dom, font, width, &offset, 0);
    return RenderBox::Block(top);
}

fn recurse_layout(root:&mut BlockBox, dom:&Elem, font:&Font, width:i32, offset:&Point, yoff:i32) -> i32 {
    match dom  {
        Elem::Block(block) => {
            println!("has block child");
            let mut bb = BlockBox {
                pos: Point { x: 0, y:yoff},
                size: Size { w: width, h: 10},
                boxes:Vec::<RenderBox>::new(),
            };
            let mut offy = yoff;
            for elem in block.children.iter() {
                offy = recurse_layout(&mut bb, elem, font, width, offset, offy);
            }
            bb.size.h = offy-bb.pos.y;
            root.boxes.push(RenderBox::Block(bb));
            return offy;
        },
        Elem::Text(text) => {
            println!("has a text child");
            let lines = layoutLines(font, &text.text, width);
            let mut offy = yoff;
            for line in lines.iter() {
                offy += 36;
                root.boxes.push(RenderBox::Line(LineBox{
                    pos: Point { x: 0, y: offy},
                    text: line.to_string(),
                }));

            }
            return offy;
        }
    }
}

fn layout_div(font:&Font, text:&str, width:i32) -> BlockBox {
    let _metrics = font.metrics();
    let mut block = BlockBox {
        pos: Point { x: 0, y: 0},
        size: Size { w: width, h: 10},
        boxes: Vec::new(),
    };
    let lines = layout_lines(font,text,width);
    let mut y = 36;
    for line in lines {
        block.boxes.push(RenderBox::Line(LineBox {
            pos: Point { x: 0, y: y},
            text: line.to_string(),
        }));
        y += 36;
    };
    block.size.h = y;
    return block;
}

fn layout_lines(font:&Font, text:&str, width:i32)-> Vec<String>{
    let mut len = 0.0;
    let mut line:String = String::new();
    let mut lines:Vec<String> = Vec::new();
    for word in text.split_whitespace() {
        let wlen:f32 = calculate_word_length(font, word)/60.0;
        if len + wlen > width as f32 {
            lines.push(line);
            len = 0.0;
            line = String::new();
        }
        len += wlen;
        line.push_str(word);
        line.push_str(" ");
    }
    
    lines.push(line);

    for line in lines.iter() {
        println!("line is {}",line);
    }
    return lines;
}


fn calculate_word_length(font:&Font, text:&str) -> f32 {
    let mut sum = 0.0;
    for ch in text.chars() {
        let gid = font.glyph_for_char(ch).unwrap();
        sum += font.advance(gid).unwrap().x;
    }
    return sum;
}<|MERGE_RESOLUTION|>--- conflicted
+++ resolved
@@ -1,21 +1,10 @@
 use font_kit::font::Font;
-use crate::dom::{Elem};
+use crate::dom::{Elem, BlockElem};
 use crate::render::{Point, Size,BlockBox, RenderBox, LineBox,};
 use crate::style::StyleManager;
 
-<<<<<<< HEAD
-/*
- block elem -> block box
- text elem -> one or more line boxes
-
-*/
-
-pub fn perform_layout(dom:&Elem, font:&Font, width:i32) -> RenderBox {
-    let mut top = BlockBox {
-=======
 pub fn perform_layout(dom:&BlockElem, styles:&StyleManager, font:&Font, width:i32) -> BlockBox {
     let mut bb = BlockBox {
->>>>>>> b4d576ac
         pos: Point { x: 0, y:0},
         size: Size { w: width, h: 10},
         boxes:Vec::<RenderBox>::new(),
