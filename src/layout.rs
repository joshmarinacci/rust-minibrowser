use font_kit::font::Font;
use crate::dom::{Elem};
use crate::render::{Point, Size,BlockBox, RenderBox, LineBox,};

/*
 block elem -> block box
 text elem -> one or more line boxes

<<<<<<< HEAD
*/

pub fn perform_layout(dom:&Elem, font:&Font, width:i32) -> RenderBox {
    let mut top = BlockBox {
        pos: Point { x: 0, y:0},
        size: Size { w: width, h: 10},
        boxes:Vec::<RenderBox>::new(),
    };   
    let offset = Point{x:0,y:0};
    recurse_layout(&mut top, dom, font, width, &offset, 0);
    return RenderBox::Block(top);
}

fn recurse_layout(root:&mut BlockBox, dom:&Elem, font:&Font, width:i32, offset:&Point, yoff:i32) -> i32 {
    match dom  {
        Elem::Block(block) => {
            println!("has block child");
            let mut bb = BlockBox {
                pos: Point { x: 0, y:yoff},
                size: Size { w: width, h: 10},
                boxes:Vec::<RenderBox>::new(),
            };
            let mut offy = yoff;
            for elem in block.children.iter() {
                offy = recurse_layout(&mut bb, elem, font, width, offset, offy);
            }
            bb.size.h = offy-bb.pos.y;
            root.boxes.push(RenderBox::Block(bb));
            return offy;
        },
        Elem::Text(text) => {
            println!("has a text child");
            let lines = layoutLines(font, &text.text, width);
            let mut offy = yoff;
            for line in lines.iter() {
                offy += 36;
                root.boxes.push(RenderBox::Line(LineBox{
                    pos: Point { x: 0, y: offy},
                    text: line.to_string(),
                }));
=======
pub fn perform_layout(dom:&BlockElem, font:&Font, width:i32) -> BlockBox {
    let mut bb = BlockBox {
        pos: Point { x: 0, y:0},
        size: Size { w: width, h: 10},
        boxes:Vec::<RenderBox>::new(),
    };
    for elem in dom.children.iter() {
        match elem {
            Elem::Block(block) => {
                println!("has block child");
                let first = &block.children[0];
                match first {
                    Elem::Block(block) => {
                        println!("blocks too deep!");
                    }
                    Elem::Text(text) => {
                        println!("has a text child");
                        let block_box = layout_div(font, &text.text, width);
                        println!("laid out the block box");
                        bb.boxes.push(RenderBox::Block(block_box));
                    }
                }
            },
            Elem::Text(text) => {
                println!("top elem has text child. it shouldn't!");
>>>>>>> f0647788
            }
            return offy;
        }
    }
}

fn layout_div(font:&Font, text:&str, width:i32) -> BlockBox {
    let _metrics = font.metrics();
    let mut block = BlockBox {
        pos: Point { x: 0, y: 0},
        size: Size { w: width, h: 10},
        boxes: Vec::new(),
    };
    let lines = layout_lines(font,text,width);
    let mut y = 36;
    for line in lines {
        block.boxes.push(RenderBox::Line(LineBox {
            pos: Point { x: 0, y: y},
            text: line.to_string(),
        }));
        y += 36;
    };
    block.size.h = y;
    return block;
}

fn layout_lines(font:&Font, text:&str, width:i32)-> Vec<String>{
    let mut len = 0.0;
    let mut line:String = String::new();
    let mut lines:Vec<String> = Vec::new();
    for word in text.split_whitespace() {
        let wlen:f32 = calculate_word_length(font, word)/60.0;
        if len + wlen > width as f32 {
            lines.push(line);
            len = 0.0;
            line = String::new();
        }
        len += wlen;
        line.push_str(word);
        line.push_str(" ");
    }
    
    lines.push(line);

    for line in lines.iter() {
        println!("line is {}",line);
    }
    return lines;
}


fn calculate_word_length(font:&Font, text:&str) -> f32 {
    let mut sum = 0.0;
    for ch in text.chars() {
        let gid = font.glyph_for_char(ch).unwrap();
        sum += font.advance(gid).unwrap().x;
    }
    return sum;
}<|MERGE_RESOLUTION|>--- conflicted
+++ resolved
@@ -6,7 +6,6 @@
  block elem -> block box
  text elem -> one or more line boxes
 
-<<<<<<< HEAD
 */
 
 pub fn perform_layout(dom:&Elem, font:&Font, width:i32) -> RenderBox {
@@ -47,33 +46,7 @@
                     pos: Point { x: 0, y: offy},
                     text: line.to_string(),
                 }));
-=======
-pub fn perform_layout(dom:&BlockElem, font:&Font, width:i32) -> BlockBox {
-    let mut bb = BlockBox {
-        pos: Point { x: 0, y:0},
-        size: Size { w: width, h: 10},
-        boxes:Vec::<RenderBox>::new(),
-    };
-    for elem in dom.children.iter() {
-        match elem {
-            Elem::Block(block) => {
-                println!("has block child");
-                let first = &block.children[0];
-                match first {
-                    Elem::Block(block) => {
-                        println!("blocks too deep!");
-                    }
-                    Elem::Text(text) => {
-                        println!("has a text child");
-                        let block_box = layout_div(font, &text.text, width);
-                        println!("laid out the block box");
-                        bb.boxes.push(RenderBox::Block(block_box));
-                    }
-                }
-            },
-            Elem::Text(text) => {
-                println!("top elem has text child. it shouldn't!");
->>>>>>> f0647788
+
             }
             return offy;
         }
